--- conflicted
+++ resolved
@@ -660,12 +660,8 @@
     destroy_parser = subparsers.add_parser("destroy", help="Destroy workgroup and namespace")
     destroy_parser.add_argument("--namespace", default="sql-testing-ns", help="Namespace name (default: sql-testing-ns)")
     destroy_parser.add_argument("--workgroup", default="sql-testing-wg", help="Workgroup name (default: sql-testing-wg)")
-<<<<<<< HEAD
+    destroy_parser.add_argument("--skip-sg-cleanup", action="store_true", help="Skip security group rules cleanup")
     # Note: destroy command always waits for deletion completion to ensure proper cleanup
-=======
-    destroy_parser.add_argument("--wait", action="store_true", help="Wait for resources to be deleted")
-    destroy_parser.add_argument("--skip-sg-cleanup", action="store_true", help="Skip security group rules cleanup")
->>>>>>> 34e4dfb8
 
     args = parser.parse_args()
 
